# .gitlab-ci.yml
#
# ink
#
# pipelines can be triggered manually in the web


stages:
  - check
  - workspace
  - examples
  - publish

variables:
  GIT_STRATEGY:                    fetch
  GIT_DEPTH:                       "3"
  CARGO_HOME:                      "/ci-cache/${CI_PROJECT_NAME}/cargo/${CI_JOB_NAME}"
  CARGO_TARGET_DIR:                "/ci-cache/${CI_PROJECT_NAME}/targets/${CI_COMMIT_REF_NAME}/${CI_JOB_NAME}"
  CI_SERVER_NAME:                  "GitLab CI"
  REGISTRY:                        registry.parity.io/parity/infrastructure/scripts
  ALL_CRATES:                      "core alloc prelude primitives lang lang/macro"

.collect-artifacts:                &collect-artifacts
  artifacts:
    name:                          "${CI_JOB_NAME}_${CI_COMMIT_REF_NAME}"
    when:                          on_success
    expire_in:                     7 days
    paths:
      - artifacts/

.docker-env:                       &docker-env
  image:                           ${REGISTRY}/ink-ci-linux:latest
  before_script:
    - cargo -vV
    - rustc -vV
    - rustup show
    - bash --version
    - mkdir -p ${CARGO_HOME}; touch ${CARGO_HOME}/config
    - mkdir -p ${CARGO_TARGET_DIR}
    # global RUSTFLAGS overrides the linker args so this way is better to pass the flags
    - printf '[build]\nrustflags = ["-C", "link-dead-code"]\n' | tee ${CARGO_HOME}/config
    - sccache -s
  only:
    - master
    - /^v[0-9]+\.[0-9]+.*$/        # i.e. v1.0, v2.1rc1
    - schedules
    - web
    - /^[0-9]+$/                   # PRs
  dependencies:                    []
  interruptible:                   true
  retry:
    max: 2
    when:
      - runner_system_failure
      - unknown_failure
      - api_failure
  tags:
    - linux-docker


<<<<<<< HEAD
# #### stage:                        check

# check-std:
#   stage:                           check
#   <<:                              *docker-env
#   script:
#     - for crate in ${ALL_CRATES}; do
#         cargo check --verbose --all-features;
#       done

# check-wasm:
#   stage:                           check
#   <<:                              *docker-env
#   script:
#     - for crate in ${WASM_CRATES}; do
#         cargo check --verbose --no-default-features --target wasm32-unknown-unknown --manifest-path ${crate}/Cargo.toml;
#       done

# #### stage:                        workspace

codecov:
=======
#### stage:                        check

check-std:
  stage:                           check
  <<:                              *docker-env
  script:
    - for crate in ${ALL_CRATES}; do
        cargo check --verbose --all-features --manifest-path ${crate}/Cargo.toml;
      done

check-wasm:
  stage:                           check
  <<:                              *docker-env
  script:
    - for crate in ${ALL_CRATES}; do
        cargo check --verbose --no-default-features --target wasm32-unknown-unknown --manifest-path ${crate}/Cargo.toml;
      done


#### stage:                        workspace

build-std:
>>>>>>> 3f83a7c4
  stage:                           workspace
  <<:                              *docker-env
  needs:
    - check-std
  script:
<<<<<<< HEAD
    - cargo build --verbose --all-features --release;

# build-wasm:
#   stage:                           workspace
#   <<:                              *docker-env
#   dependencies:
#     - check-wasm
#   script:
#     - for crate in ${WASM_CRATES}; do
#         cargo build --verbose --no-default-features --release --target wasm32-unknown-unknown --manifest-path ${crate}/Cargo.toml;
#       done

# test:
#   stage:                           workspace
#   <<:                              *docker-env
#   dependencies:
#     - check-std
#   script:
#     - for crate in ${ALL_CRATES}; do
#         cargo test --verbose --all-features --release;
#       done

# clippy-std:
#   stage:                           workspace
#   <<:                              *docker-env
#   dependencies:
#     - check-std
#   script:
#     - for crate in ${ALL_CRATES}; do
#         cargo clippy --verbose --all-features -- -D warnings;
#       done

# clippy-wasm:
#   stage:                           workspace
#   <<:                              *docker-env
#   dependencies:
#     - check-wasm
#   script:
#     - for crate in ${WASM_CRATES}; do
#         cargo clippy --verbose --manifest-path ${crate}/Cargo.toml --no-default-features --target wasm32-unknown-unknown -- -D warnings;
#       done

# fmt:
#   stage:                           workspace
#   <<:                              *docker-env
#   script:
#     - for crate in ${ALL_CRATES}; do
#         cargo fmt --verbose -- --check;
#       done


# #### stage:                        examples

# examples-test:
#   stage:                           examples
#   <<:                              *docker-env
#   script:
#     - for example in examples/lang2/*; do
#         cargo test --verbose --manifest-path ${example}/Cargo.toml;
#       done

# examples-fmt:
#   stage:                           examples
#   <<:                              *docker-env
#   script:
#     - for example in examples/lang2/*; do
#         cargo fmt --verbose --manifest-path ${example}/Cargo.toml -- --check;
#       done

# examples-clippy-std:
#   stage:                           examples
#   <<:                              *docker-env
#   script:
#     - for example in examples/lang2/*; do
#         cargo clippy --verbose --manifest-path ${example}/Cargo.toml -- -D warnings;
#       done

# examples-clippy-wasm:
#   stage:                           examples
#   <<:                              *docker-env
#   script:
#     - for example in examples/lang2/*; do
#         cargo clippy --verbose --manifest-path ${example}/Cargo.toml --no-default-features --target wasm32-unknown-unknown -- -D warnings;
#       done

# examples-contract-build:
#   stage:                           examples
#   <<:                              *docker-env
#   script:
#     - for example in examples/lang2/*; do
#         pushd $example &&
#         cargo contract build &&
#         popd;
#       done

# examples-generate-metadata:
#   stage:                           examples
#   <<:                              *docker-env
#   script:
#     - for example in examples/lang2/*; do
#         pushd $example &&
#         cargo contract generate-metadata &&
#         popd;
#       done
=======
    - for crate in ${ALL_CRATES}; do
        cargo build --verbose --all-features --release --manifest-path ${crate}/Cargo.toml;
      done

build-wasm:
  stage:                           workspace
  <<:                              *docker-env
  needs:
    - check-wasm
  script:
    - for crate in ${ALL_CRATES}; do
        cargo build --verbose --no-default-features --release --target wasm32-unknown-unknown --manifest-path ${crate}/Cargo.toml;
      done

test:
  stage:                           workspace
  <<:                              *docker-env
  needs:
    - check-std
  script:
    - for crate in ${ALL_CRATES}; do
        cargo test --verbose --all-features --release --manifest-path ${crate}/Cargo.toml;
      done

clippy-std:
  stage:                           workspace
  <<:                              *docker-env
  needs:
    - check-std
  script:
    - for crate in ${ALL_CRATES}; do
        cargo clippy --verbose --all-features --manifest-path ${crate}/Cargo.toml -- -D warnings;
      done

clippy-wasm:
  stage:                           workspace
  <<:                              *docker-env
  needs:
    - check-wasm
  script:
    - for crate in ${ALL_CRATES}; do
        cargo clippy --verbose --no-default-features --manifest-path ${crate}/Cargo.toml --target wasm32-unknown-unknown -- -D warnings;
      done

fmt:
  stage:                           workspace
  <<:                              *docker-env
  script:
    - cargo fmt --verbose --all -- --check


#### stage:                        examples

.update-cargo-contract:            &update-cargo-contract
  # `cargo install` returns an error if there is nothing to update, so have to supress it here temporarily
  - cargo install --git https://github.com/paritytech/cargo-contract || echo $?
  - cargo contract -V

examples-test:
  stage:                           examples
  <<:                              *docker-env
  script:
    - for example in examples/*/; do
        cargo test --verbose --manifest-path ${example}/Cargo.toml;
      done

examples-fmt:
  stage:                           examples
  <<:                              *docker-env
  script:
    - for example in examples/*/; do
        cargo fmt --verbose --manifest-path ${example}/Cargo.toml -- --check;
      done

examples-clippy-std:
  stage:                           examples
  <<:                              *docker-env
  script:
    - for example in examples/*/; do
        cargo clippy --verbose --manifest-path ${example}/Cargo.toml -- -D warnings;
      done

examples-clippy-wasm:
  stage:                           examples
  <<:                              *docker-env
  script:
    - for example in examples/*/; do
        cargo clippy --verbose --manifest-path ${example}/Cargo.toml --no-default-features --target wasm32-unknown-unknown -- -D warnings;
      done

examples-contract-build:
  stage:                           examples
  <<:                              *docker-env
  script:
    - *update-cargo-contract
    - for example in examples/*/; do
        pushd $example &&
        cargo contract build &&
        popd;
      done

examples-generate-metadata:
  stage:                           examples
  <<:                              *docker-env
  script:
    - *update-cargo-contract
    - for example in examples/*/; do
        pushd $example &&
        cargo contract generate-metadata &&
        popd;
      done

#### stage:                        publish

publish-docs:
  stage:                           publish
  <<:                              *docker-env
  only:
    - master
    - schedules
    - tags
  script:
    # Set github
    - git config --global user.email "devops-team@parity.io"
    - git config --global user.name "${GITHUB_USER}"
    - git config remote.origin.url "https://${GITHUB_TOKEN}@github.com/paritytech/ink.git"
    # Generating Docs
    - cargo doc --no-deps --all
    - git checkout -b gh-pages || git checkout gh-pages
    # Symbolic link because these files live in cache
    - mkdir -p target/doc
    - ln -s "${CARGO_TARGET_DIR}"/doc/ target/doc/
    # Upload files
    - git add -f target/doc/
    - git commit -m "Update docs to ${CI_COMMIT_REF_NAME}"
    - git push origin gh-pages --force
>>>>>>> 3f83a7c4
<|MERGE_RESOLUTION|>--- conflicted
+++ resolved
@@ -58,116 +58,103 @@
     - linux-docker
 
 
-<<<<<<< HEAD
-# #### stage:                        check
+#### stage:                        check
 
 # check-std:
 #   stage:                           check
 #   <<:                              *docker-env
 #   script:
 #     - for crate in ${ALL_CRATES}; do
-#         cargo check --verbose --all-features;
+#         cargo check --verbose --all-features --manifest-path ${crate}/Cargo.toml;
 #       done
 
 # check-wasm:
 #   stage:                           check
 #   <<:                              *docker-env
 #   script:
-#     - for crate in ${WASM_CRATES}; do
+#     - for crate in ${ALL_CRATES}; do
 #         cargo check --verbose --no-default-features --target wasm32-unknown-unknown --manifest-path ${crate}/Cargo.toml;
 #       done
 
-# #### stage:                        workspace
-
 codecov:
-=======
-#### stage:                        check
-
-check-std:
   stage:                           check
   <<:                              *docker-env
+#   dependencies:
+#     - check-std
   script:
-    - for crate in ${ALL_CRATES}; do
-        cargo check --verbose --all-features --manifest-path ${crate}/Cargo.toml;
-      done
-
-check-wasm:
-  stage:                           check
-  <<:                              *docker-env
-  script:
-    - for crate in ${ALL_CRATES}; do
-        cargo check --verbose --no-default-features --target wasm32-unknown-unknown --manifest-path ${crate}/Cargo.toml;
-      done
-
-
-#### stage:                        workspace
-
-build-std:
->>>>>>> 3f83a7c4
-  stage:                           workspace
-  <<:                              *docker-env
-  needs:
-    - check-std
-  script:
-<<<<<<< HEAD
     - cargo build --verbose --all-features --release;
 
+# #### stage:                        workspace
+
+# build-std:
+#   stage:                           workspace
+#   <<:                              *docker-env
+#   needs:
+#     - check-std
+#   script:
+#     - for crate in ${ALL_CRATES}; do
+#         cargo build --verbose --all-features --release --manifest-path ${crate}/Cargo.toml;
+#       done
+
 # build-wasm:
 #   stage:                           workspace
 #   <<:                              *docker-env
-#   dependencies:
+#   needs:
 #     - check-wasm
 #   script:
-#     - for crate in ${WASM_CRATES}; do
+#     - for crate in ${ALL_CRATES}; do
 #         cargo build --verbose --no-default-features --release --target wasm32-unknown-unknown --manifest-path ${crate}/Cargo.toml;
 #       done
 
 # test:
 #   stage:                           workspace
 #   <<:                              *docker-env
-#   dependencies:
-#     - check-std
-#   script:
-#     - for crate in ${ALL_CRATES}; do
-#         cargo test --verbose --all-features --release;
+#   needs:
+#     - check-std
+#   script:
+#     - for crate in ${ALL_CRATES}; do
+#         cargo test --verbose --all-features --release --manifest-path ${crate}/Cargo.toml;
 #       done
 
 # clippy-std:
 #   stage:                           workspace
 #   <<:                              *docker-env
-#   dependencies:
-#     - check-std
-#   script:
-#     - for crate in ${ALL_CRATES}; do
-#         cargo clippy --verbose --all-features -- -D warnings;
+#   needs:
+#     - check-std
+#   script:
+#     - for crate in ${ALL_CRATES}; do
+#         cargo clippy --verbose --all-features --manifest-path ${crate}/Cargo.toml -- -D warnings;
 #       done
 
 # clippy-wasm:
 #   stage:                           workspace
 #   <<:                              *docker-env
-#   dependencies:
+#   needs:
 #     - check-wasm
 #   script:
-#     - for crate in ${WASM_CRATES}; do
-#         cargo clippy --verbose --manifest-path ${crate}/Cargo.toml --no-default-features --target wasm32-unknown-unknown -- -D warnings;
+#     - for crate in ${ALL_CRATES}; do
+#         cargo clippy --verbose --no-default-features --manifest-path ${crate}/Cargo.toml --target wasm32-unknown-unknown -- -D warnings;
 #       done
 
 # fmt:
 #   stage:                           workspace
 #   <<:                              *docker-env
 #   script:
-#     - for crate in ${ALL_CRATES}; do
-#         cargo fmt --verbose -- --check;
-#       done
+#     - cargo fmt --verbose --all -- --check
 
 
 # #### stage:                        examples
 
+# .update-cargo-contract:            &update-cargo-contract
+#   # `cargo install` returns an error if there is nothing to update, so have to supress it here temporarily
+#   - cargo install --git https://github.com/paritytech/cargo-contract || echo $?
+#   - cargo contract -V
+
 # examples-test:
 #   stage:                           examples
 #   <<:                              *docker-env
 #   script:
-#     - for example in examples/lang2/*; do
+#     - for example in examples/*/; do
 #         cargo test --verbose --manifest-path ${example}/Cargo.toml;
 #       done
 
@@ -175,7 +162,7 @@
 #   stage:                           examples
 #   <<:                              *docker-env
 #   script:
-#     - for example in examples/lang2/*; do
+#     - for example in examples/*/; do
 #         cargo fmt --verbose --manifest-path ${example}/Cargo.toml -- --check;
 #       done
 
@@ -183,7 +170,7 @@
 #   stage:                           examples
 #   <<:                              *docker-env
 #   script:
-#     - for example in examples/lang2/*; do
+#     - for example in examples/*/; do
 #         cargo clippy --verbose --manifest-path ${example}/Cargo.toml -- -D warnings;
 #       done
 
@@ -191,7 +178,7 @@
 #   stage:                           examples
 #   <<:                              *docker-env
 #   script:
-#     - for example in examples/lang2/*; do
+#     - for example in examples/*/; do
 #         cargo clippy --verbose --manifest-path ${example}/Cargo.toml --no-default-features --target wasm32-unknown-unknown -- -D warnings;
 #       done
 
@@ -199,7 +186,8 @@
 #   stage:                           examples
 #   <<:                              *docker-env
 #   script:
-#     - for example in examples/lang2/*; do
+#     - *update-cargo-contract
+#     - for example in examples/*/; do
 #         pushd $example &&
 #         cargo contract build &&
 #         popd;
@@ -209,146 +197,34 @@
 #   stage:                           examples
 #   <<:                              *docker-env
 #   script:
-#     - for example in examples/lang2/*; do
+#     - *update-cargo-contract
+#     - for example in examples/*/; do
 #         pushd $example &&
 #         cargo contract generate-metadata &&
 #         popd;
 #       done
-=======
-    - for crate in ${ALL_CRATES}; do
-        cargo build --verbose --all-features --release --manifest-path ${crate}/Cargo.toml;
-      done
-
-build-wasm:
-  stage:                           workspace
-  <<:                              *docker-env
-  needs:
-    - check-wasm
-  script:
-    - for crate in ${ALL_CRATES}; do
-        cargo build --verbose --no-default-features --release --target wasm32-unknown-unknown --manifest-path ${crate}/Cargo.toml;
-      done
-
-test:
-  stage:                           workspace
-  <<:                              *docker-env
-  needs:
-    - check-std
-  script:
-    - for crate in ${ALL_CRATES}; do
-        cargo test --verbose --all-features --release --manifest-path ${crate}/Cargo.toml;
-      done
-
-clippy-std:
-  stage:                           workspace
-  <<:                              *docker-env
-  needs:
-    - check-std
-  script:
-    - for crate in ${ALL_CRATES}; do
-        cargo clippy --verbose --all-features --manifest-path ${crate}/Cargo.toml -- -D warnings;
-      done
-
-clippy-wasm:
-  stage:                           workspace
-  <<:                              *docker-env
-  needs:
-    - check-wasm
-  script:
-    - for crate in ${ALL_CRATES}; do
-        cargo clippy --verbose --no-default-features --manifest-path ${crate}/Cargo.toml --target wasm32-unknown-unknown -- -D warnings;
-      done
-
-fmt:
-  stage:                           workspace
-  <<:                              *docker-env
-  script:
-    - cargo fmt --verbose --all -- --check
-
-
-#### stage:                        examples
-
-.update-cargo-contract:            &update-cargo-contract
-  # `cargo install` returns an error if there is nothing to update, so have to supress it here temporarily
-  - cargo install --git https://github.com/paritytech/cargo-contract || echo $?
-  - cargo contract -V
-
-examples-test:
-  stage:                           examples
-  <<:                              *docker-env
-  script:
-    - for example in examples/*/; do
-        cargo test --verbose --manifest-path ${example}/Cargo.toml;
-      done
-
-examples-fmt:
-  stage:                           examples
-  <<:                              *docker-env
-  script:
-    - for example in examples/*/; do
-        cargo fmt --verbose --manifest-path ${example}/Cargo.toml -- --check;
-      done
-
-examples-clippy-std:
-  stage:                           examples
-  <<:                              *docker-env
-  script:
-    - for example in examples/*/; do
-        cargo clippy --verbose --manifest-path ${example}/Cargo.toml -- -D warnings;
-      done
-
-examples-clippy-wasm:
-  stage:                           examples
-  <<:                              *docker-env
-  script:
-    - for example in examples/*/; do
-        cargo clippy --verbose --manifest-path ${example}/Cargo.toml --no-default-features --target wasm32-unknown-unknown -- -D warnings;
-      done
-
-examples-contract-build:
-  stage:                           examples
-  <<:                              *docker-env
-  script:
-    - *update-cargo-contract
-    - for example in examples/*/; do
-        pushd $example &&
-        cargo contract build &&
-        popd;
-      done
-
-examples-generate-metadata:
-  stage:                           examples
-  <<:                              *docker-env
-  script:
-    - *update-cargo-contract
-    - for example in examples/*/; do
-        pushd $example &&
-        cargo contract generate-metadata &&
-        popd;
-      done
-
-#### stage:                        publish
-
-publish-docs:
-  stage:                           publish
-  <<:                              *docker-env
-  only:
-    - master
-    - schedules
-    - tags
-  script:
-    # Set github
-    - git config --global user.email "devops-team@parity.io"
-    - git config --global user.name "${GITHUB_USER}"
-    - git config remote.origin.url "https://${GITHUB_TOKEN}@github.com/paritytech/ink.git"
-    # Generating Docs
-    - cargo doc --no-deps --all
-    - git checkout -b gh-pages || git checkout gh-pages
-    # Symbolic link because these files live in cache
-    - mkdir -p target/doc
-    - ln -s "${CARGO_TARGET_DIR}"/doc/ target/doc/
-    # Upload files
-    - git add -f target/doc/
-    - git commit -m "Update docs to ${CI_COMMIT_REF_NAME}"
-    - git push origin gh-pages --force
->>>>>>> 3f83a7c4
+
+# #### stage:                        publish
+
+# publish-docs:
+#   stage:                           publish
+#   <<:                              *docker-env
+#   only:
+#     - master
+#     - schedules
+#     - tags
+#   script:
+#     # Set github
+#     - git config --global user.email "devops-team@parity.io"
+#     - git config --global user.name "${GITHUB_USER}"
+#     - git config remote.origin.url "https://${GITHUB_TOKEN}@github.com/paritytech/ink.git"
+#     # Generating Docs
+#     - cargo doc --no-deps --all
+#     - git checkout -b gh-pages || git checkout gh-pages
+#     # Symbolic link because these files live in cache
+#     - mkdir -p target/doc
+#     - ln -s "${CARGO_TARGET_DIR}"/doc/ target/doc/
+#     # Upload files
+#     - git add -f target/doc/
+#     - git commit -m "Update docs to ${CI_COMMIT_REF_NAME}"
+#     - git push origin gh-pages --force