[package]
name = "ink_core"
version = "0.1.0"
authors = ["Parity Technologies <admin@parity.io>"]
edition = "2018"

license = "APACHE-2.0"
readme = "README.md"
repository = "https://github.com/paritytech/ink"
documentation = "https://substrate.dev/substrate-contracts-workshop/#/"
homepage = "https://www.parity.io/"
description = "[ink!] Rust based eDSL for writing smart contracts for Substrate"
keywords = ["wasm", "parity", "webassembly", "blockchain", "edsl"]
categories = ["no-std", "embedded"]
include = ["Cargo.toml", "src/**/*.rs", "README.md", "LICENSE"]

[dependencies]
ink_abi = { path = "../abi/", default-features = false, features = ["derive"], optional = true }
ink_alloc = { path = "../alloc/", default-features = false }
ink_primitives = { path = "../primitives/", default-features = false }
ink_core_derive = { path = "derive", default-features = false }
ink_prelude = { path = "../prelude/", default-features = false }

scale = { package = "parity-scale-codec", version = "1.2", default-features = false, features = ["derive", "full"] }
type-metadata = { git = "https://github.com/type-metadata/type-metadata.git", default-features = false, features = ["derive"], optional = true }
derive_more = { version = "0.99.2", default-features = false, features = ["from", "display"] }
smallvec = { version = "1.0", default-features = false, features = ["union"] }
cfg-if = "0.1"
num-traits = { version = "0.2.1", default-features = false, features = ["i128"] }

# Only used in the off-chain environment.
#
# Sadly couldn't be marked as dev-dependency.
# Never use this crate outside of the off-chain environment!
rand = { version = "0.7", default-features = false, features = ["alloc"], optional = true }

[dev-dependencies]
<<<<<<< HEAD
quickcheck = "0.9.0"
quickcheck_macros = "0.8.0"
=======
>>>>>>> 82c9629f
itertools = "0.8.2"

[features]
default = ["std"]
std = [
    "ink_abi/std",
    "ink_alloc/std",
    "ink_prelude/std",
    "ink_primitives/std",
    "scale/std",
    "type-metadata/std",
    "rand",
    "rand/std",
    "num-traits/std",
]
ink-generate-abi = [
    "ink_abi",
    "type-metadata",
    "std",
]
ink-fuzz = ["std"]<|MERGE_RESOLUTION|>--- conflicted
+++ resolved
@@ -35,11 +35,8 @@
 rand = { version = "0.7", default-features = false, features = ["alloc"], optional = true }
 
 [dev-dependencies]
-<<<<<<< HEAD
 quickcheck = "0.9.0"
 quickcheck_macros = "0.8.0"
-=======
->>>>>>> 82c9629f
 itertools = "0.8.2"
 
 [features]
